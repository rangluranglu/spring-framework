--- conflicted
+++ resolved
@@ -16,10 +16,7 @@
 
 package org.springframework.web.reactive.result.method.annotation;
 
-<<<<<<< HEAD
 import java.lang.reflect.Method;
-=======
->>>>>>> e5e2d2d6
 import java.util.ArrayList;
 import java.util.List;
 
@@ -146,14 +143,7 @@
 			return Mono.from((Publisher<Void>) publisher);
 		}
 
-<<<<<<< HEAD
-		ServerHttpRequest request = exchange.getRequest();
-		ServerHttpResponse response = exchange.getResponse();
-		List<MediaType> writableMediaTypes = getMediaTypesFor(elementType);
-		MediaType bestMediaType = selectMediaType(exchange, () -> writableMediaTypes);
-=======
 		MediaType bestMediaType = selectMediaType(exchange, () -> getMediaTypesFor(elementType));
->>>>>>> e5e2d2d6
 		if (bestMediaType != null) {
 			String logPrefix = exchange.getLogPrefix();
 			if (logger.isDebugEnabled()) {
@@ -168,22 +158,12 @@
 				}
 			}
 		}
-<<<<<<< HEAD
-		else {
-			if (writableMediaTypes.isEmpty()) {
-				return Mono.error(new IllegalStateException("No writer for : " + elementType));
-			}
-		}
-
-		return Mono.error(new NotAcceptableStatusException(writableMediaTypes));
-=======
 
 		List<MediaType> mediaTypes = getMediaTypesFor(elementType);
 		if (bestMediaType == null && mediaTypes.isEmpty()) {
 			return Mono.error(new IllegalStateException("No HttpMessageWriter for " + elementType));
 		}
 		return Mono.error(new NotAcceptableStatusException(mediaTypes));
->>>>>>> e5e2d2d6
 	}
 
 	private ResolvableType getElementType(ReactiveAdapter adapter, ResolvableType genericType) {
@@ -206,8 +186,8 @@
 			}
 		}
 		return writableMediaTypes;
-<<<<<<< HEAD
-	}
+	}
+
 
 	/**
 	 * Inner class to avoid a hard dependency on Kotlin at runtime.
@@ -218,8 +198,6 @@
 			KFunction<?> function = ReflectJvmMapping.getKotlinFunction(method);
 			return function != null && function.isSuspend();
 		}
-=======
->>>>>>> e5e2d2d6
 	}
 
 }